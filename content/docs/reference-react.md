---
id: react-api
title: React Top-Level API
layout: docs
category: Reference
permalink: docs/react-api.html
redirect_from:
  - "docs/reference.html"
  - "docs/clone-with-props.html"
  - "docs/top-level-api.html"
  - "docs/top-level-api-ja-JP.html"
  - "docs/top-level-api-ko-KR.html"
  - "docs/top-level-api-zh-CN.html"
---

`React` is the entry point to the React library. If you load React from a `<script>` tag, these top-level APIs are available on the `React` global. If you use ES6 with npm, you can write `import React from 'react'`. If you use ES5 with npm, you can write `var React = require('react')`.

## Overview {#overview}

### Components {#components}

React components let you split the UI into independent, reusable pieces, and think about each piece in isolation. React components can be defined by subclassing `React.Component` or `React.PureComponent`.

 - [`React.Component`](#reactcomponent)
 - [`React.PureComponent`](#reactpurecomponent)

If you don't use ES6 classes, you may use the `create-react-class` module instead. See [Using React without ES6](/docs/react-without-es6.html) for more information.

React components can also be defined as functions which can be wrapped:

- [`React.memo`](#reactmemo)

### Creating React Elements {#creating-react-elements}

We recommend [using JSX](/docs/introducing-jsx.html) to describe what your UI should look like. Each JSX element is just syntactic sugar for calling [`React.createElement()`](#createelement). You will not typically invoke the following methods directly if you are using JSX.

- [`createElement()`](#createelement)
- [`createFactory()`](#createfactory)

See [Using React without JSX](/docs/react-without-jsx.html) for more information.

### Transforming Elements {#transforming-elements}

`React` provides several APIs for manipulating elements:

- [`cloneElement()`](#cloneelement)
- [`isValidElement()`](#isvalidelement)
- [`React.Children`](#reactchildren)

### Fragments {#fragments}

`React` also provides a component for rendering multiple elements without a wrapper.

- [`React.Fragment`](#reactfragment)

### Refs {#refs}

- [`React.createRef`](#reactcreateref)
- [`React.forwardRef`](#reactforwardref)

### Suspense {#suspense}

Suspense lets components "wait" for something before rendering. Today, Suspense only supports one use case: [loading components dynamically with `React.lazy`](/docs/code-splitting.html#reactlazy). In the future, it will support other use cases like data fetching.

- [`React.lazy`](#reactlazy)
- [`React.Suspense`](#reactsuspense)

### Transitions

*Transitions* are a new concurrent feature introduced in React 18. They allow you to mark updates as transitions, which tells React that they can be interrupted and avoid going back to Suspense fallbacks for already visible content.

- [`React.startTransition`](#starttransition)
- [`React.useTransition`](/docs/hooks-reference.html#usetransition)

### Hooks {#hooks}

*Hooks* are a new addition in React 16.8. They let you use state and other React features without writing a class. Hooks have a [dedicated docs section](/docs/hooks-intro.html) and a separate API reference:

- [Basic Hooks](/docs/hooks-reference.html#basic-hooks)
  - [`useState`](/docs/hooks-reference.html#usestate)
  - [`useEffect`](/docs/hooks-reference.html#useeffect)
  - [`useContext`](/docs/hooks-reference.html#usecontext)
- [Additional Hooks](/docs/hooks-reference.html#additional-hooks)
  - [`useReducer`](/docs/hooks-reference.html#usereducer)
  - [`useCallback`](/docs/hooks-reference.html#usecallback)
  - [`useMemo`](/docs/hooks-reference.html#usememo)
  - [`useRef`](/docs/hooks-reference.html#useref)
  - [`useImperativeHandle`](/docs/hooks-reference.html#useimperativehandle)
  - [`useLayoutEffect`](/docs/hooks-reference.html#uselayouteffect)
  - [`useDebugValue`](/docs/hooks-reference.html#usedebugvalue)
  - [`useDeferredValue`](/docs/hooks-reference.html#usedeferredvalue)
  - [`useTransition`](/docs/hooks-reference.html#usetransition)
  - [`useId`](/docs/hooks-reference.html#useid)
- [Library Hooks](/docs/hooks-reference.html#library-hooks)
  - [`useSyncExternalStore`](/docs/hooks-reference.html#usesyncexternalstore)
  - [`useInsertionEffect`](/docs/hooks-reference.html#useinsertioneffect)

* * *

## Reference {#reference}

### `React.Component` {#reactcomponent}

`React.Component` is the base class for React components when they are defined using [ES6 classes](https://developer.mozilla.org/en/docs/Web/JavaScript/Reference/Classes):

```javascript
class Greeting extends React.Component {
  render() {
    return <h1>Hello, {this.props.name}</h1>;
  }
}
```

See the [React.Component API Reference](/docs/react-component.html) for a list of methods and properties related to the base `React.Component` class.

* * *

### `React.PureComponent` {#reactpurecomponent}

`React.PureComponent` is similar to [`React.Component`](#reactcomponent). The difference between them is that [`React.Component`](#reactcomponent) doesn't implement [`shouldComponentUpdate()`](/docs/react-component.html#shouldcomponentupdate), but `React.PureComponent` implements it with a shallow prop and state comparison.

If your React component's `render()` function renders the same result given the same props and state, you can use `React.PureComponent` for a performance boost in some cases.

> Note
>
> `React.PureComponent`'s `shouldComponentUpdate()` only shallowly compares the objects. If these contain complex data structures, it may produce false-negatives for deeper differences. Only extend `PureComponent` when you expect to have simple props and state, or use [`forceUpdate()`](/docs/react-component.html#forceupdate) when you know deep data structures have changed. Or, consider using [immutable objects](https://facebook.github.io/immutable-js/) to facilitate fast comparisons of nested data.
>
> Furthermore, `React.PureComponent`'s `shouldComponentUpdate()` skips prop updates for the whole component subtree. Make sure all the children components are also "pure".

* * *

### `React.memo` {#reactmemo}

```javascript
const MyComponent = React.memo(function MyComponent(props) {
  /* render using props */
});
```

`React.memo` is a [higher order component](/docs/higher-order-components.html).

If your component renders the same result given the same props, you can wrap it in a call to `React.memo` for a performance boost in some cases by memoizing the result. This means that React will skip rendering the component, and reuse the last rendered result.

`React.memo` only checks for prop changes. If your function component wrapped in `React.memo` has a [`useState`](/docs/hooks-state.html), [`useReducer`](/docs/hooks-reference.html#usereducer) or [`useContext`](/docs/hooks-reference.html#usecontext) Hook in its implementation, it will still rerender when state or context change.

By default it will only shallowly compare complex objects in the props object. If you want control over the comparison, you can also provide a custom comparison function as the second argument.

```javascript
function MyComponent(props) {
  /* render using props */
}
function areEqual(prevProps, nextProps) {
  /*
  return true if passing nextProps to render would return
  the same result as passing prevProps to render,
  otherwise return false
  */
}
export default React.memo(MyComponent, areEqual);
```

This method only exists as a **[performance optimization](/docs/optimizing-performance.html).** Do not rely on it to "prevent" a render, as this can lead to bugs.

> Note
>
> Unlike the [`shouldComponentUpdate()`](/docs/react-component.html#shouldcomponentupdate) method on class components, the `areEqual` function returns `true` if the props are equal and `false` if the props are not equal. This is the inverse from `shouldComponentUpdate`.

* * *

### `createElement()` {#createelement}

```javascript
React.createElement(
  type,
  [props],
  [...children]
)
```

Create and return a new [React element](/docs/rendering-elements.html) of the given type. The type argument can be either a tag name string (such as `'div'` or `'span'`), a [React component](/docs/components-and-props.html) type (a class or a function), or a [React fragment](#reactfragment) type.

Code written with [JSX](/docs/introducing-jsx.html) will be converted to use `React.createElement()`. You will not typically invoke `React.createElement()` directly if you are using JSX. See [React Without JSX](/docs/react-without-jsx.html) to learn more.

* * *

### `cloneElement()` {#cloneelement}

```
React.cloneElement(
  element,
  [config],
  [...children]
)
```

Clone and return a new React element using `element` as the starting point. `config` should contain all new props, `key`, or `ref`. The resulting element will have the original element's props with the new props merged in shallowly. New children will replace existing children. `key` and `ref` from the original element will be preserved if no `key` and `ref` present in the `config`.

`React.cloneElement()` is almost equivalent to:

```js
<element.type {...element.props} {...props}>{children}</element.type>
```

However, it also preserves `ref`s. This means that if you get a child with a `ref` on it, you won't accidentally steal it from your ancestor. You will get the same `ref` attached to your new element. The new `ref` or `key` will replace old ones if present.

This API was introduced as a replacement of the deprecated `React.addons.cloneWithProps()`.

* * *

### `createFactory()` {#createfactory}

```javascript
React.createFactory(type)
```

Return a function that produces React elements of a given type. Like [`React.createElement()`](#createelement), the type argument can be either a tag name string (such as `'div'` or `'span'`), a [React component](/docs/components-and-props.html) type (a class or a function), or a [React fragment](#reactfragment) type.

This helper is considered legacy, and we encourage you to either use JSX or use `React.createElement()` directly instead.

You will not typically invoke `React.createFactory()` directly if you are using JSX. See [React Without JSX](/docs/react-without-jsx.html) to learn more.

* * *

### `isValidElement()` {#isvalidelement}

```javascript
React.isValidElement(object)
```

Verifies the object is a React element. Returns `true` or `false`.

* * *

### `React.Children` {#reactchildren}

`React.Children` provides utilities for dealing with the `this.props.children` opaque data structure.

#### `React.Children.map` {#reactchildrenmap}

```javascript
React.Children.map(children, function[(thisArg)])
```

Invokes a function on every immediate child contained within `children` with `this` set to `thisArg`. If `children` is an array it will be traversed and the function will be called for each child in the array. If children is `null` or `undefined`, this method will return `null` or `undefined` rather than an array.

> Note
>
> If `children` is a `Fragment` it will be treated as a single child and not traversed.

#### `React.Children.forEach` {#reactchildrenforeach}

```javascript
React.Children.forEach(children, function[(thisArg)])
```

Like [`React.Children.map()`](#reactchildrenmap) but does not return an array.

#### `React.Children.count` {#reactchildrencount}

```javascript
React.Children.count(children)
```

Returns the total number of components in `children`, equal to the number of times that a callback passed to `map` or `forEach` would be invoked.

#### `React.Children.only` {#reactchildrenonly}

```javascript
React.Children.only(children)
```

Verifies that `children` has only one child (a React element) and returns it. Otherwise this method throws an error.

> Note:
>
>`React.Children.only()` does not accept the return value of [`React.Children.map()`](#reactchildrenmap) because it is an array rather than a React element.

#### `React.Children.toArray` {#reactchildrentoarray}

```javascript
React.Children.toArray(children)
```

Returns the `children` opaque data structure as a flat array with keys assigned to each child. Useful if you want to manipulate collections of children in your render methods, especially if you want to reorder or slice `this.props.children` before passing it down.

> Note:
>
> `React.Children.toArray()` changes keys to preserve the semantics of nested arrays when flattening lists of children. That is, `toArray` prefixes each key in the returned array so that each element's key is scoped to the input array containing it.

* * *

### `React.Fragment` {#reactfragment}

The `React.Fragment` component lets you return multiple elements in a `render()` method without creating an additional DOM element:

```javascript
render() {
  return (
    <React.Fragment>
      Some text.
      <h2>A heading</h2>
    </React.Fragment>
  );
}
```

You can also use it with the shorthand `<></>` syntax. For more information, see [React v16.2.0: Improved Support for Fragments](/blog/2017/11/28/react-v16.2.0-fragment-support.html).


### `React.createRef` {#reactcreateref}

`React.createRef` creates a [ref](/docs/refs-and-the-dom.html) that can be attached to React elements via the ref attribute.
`embed:16-3-release-blog-post/create-ref-example.js`

### `React.forwardRef` {#reactforwardref}

`React.forwardRef` creates a React component that forwards the [ref](/docs/refs-and-the-dom.html) attribute it receives to another component below in the tree. This technique is not very common but is particularly useful in two scenarios:

* [Forwarding refs to DOM components](/docs/forwarding-refs.html#forwarding-refs-to-dom-components)
* [Forwarding refs in higher-order-components](/docs/forwarding-refs.html#forwarding-refs-in-higher-order-components)

`React.forwardRef` accepts a rendering function as an argument. React will call this function with `props` and `ref` as two arguments. This function should return a React node.

`embed:reference-react-forward-ref.js`

In the above example, React passes a `ref` given to `<FancyButton ref={ref}>` element as a second argument to the rendering function inside the `React.forwardRef` call. This rendering function passes the `ref` to the `<button ref={ref}>` element.

As a result, after React attaches the ref, `ref.current` will point directly to the `<button>` DOM element instance.

For more information, see [forwarding refs](/docs/forwarding-refs.html).

### `React.lazy` {#reactlazy}

`React.lazy()` lets you define a component that is loaded dynamically. This helps reduce the bundle size to delay loading components that aren't used during the initial render.

You can learn how to use it from our [code splitting documentation](/docs/code-splitting.html#reactlazy). You might also want to check out [this article](https://medium.com/@pomber/lazy-loading-and-preloading-components-in-react-16-6-804de091c82d) explaining how to use it in more detail.

```js
// This component is loaded dynamically
const SomeComponent = React.lazy(() => import('./SomeComponent'));
```

Note that rendering `lazy` components requires that there's a `<React.Suspense>` component higher in the rendering tree. This is how you specify a loading indicator.

### `React.Suspense` {#reactsuspense}

`React.Suspense` lets you specify the loading indicator in case some components in the tree below it are not yet ready to render. Today, lazy loading components is the **only** use case supported by `<React.Suspense>`:

```js
// This component is loaded dynamically
const OtherComponent = React.lazy(() => import('./OtherComponent'));

function MyComponent() {
  return (
    // Displays <Spinner> until OtherComponent loads
    <React.Suspense fallback={<Spinner />}>
      <div>
        <OtherComponent />
      </div>
    </React.Suspense>
  );
}
```

It is documented in our [code splitting guide](/docs/code-splitting.html#reactlazy). Note that `lazy` components can be deep inside the `Suspense` tree -- it doesn't have to wrap every one of them. The best practice is to place `<Suspense>` where you want to see a loading indicator, but to use `lazy()` wherever you want to do code splitting.

While this is not supported today, in the future we plan to let `Suspense` handle more scenarios such as data fetching. You can read about this in [our roadmap](/blog/2018/11/27/react-16-roadmap.html).

#### `React.Suspense` in SSR
During SSR trees wrapped in Suspense are rendered synchronously as deeply as possible. If the boundary never suspends 
then the tree renders as though the boundary were never there. If a component does suspend then we schedule a low 
priority task to render the fallback instead. If the component unsuspends before we flush the fallback then we send 
down the actual content and throw away the fallback.

#### `React.Suspense` during hydration
<<<<<<< HEAD
Suspense boundaries depend on their parent boundaries being hydrated before they can hydrate, but they can hydrate independently from sibling boundaries. Events on a boundary before its hydrated will cause the boundary to hydrate at 
a higher priority than neighboring boundaries. [Read more](https://github.com/reactwg/react-18/discussions/130)
=======
Suspense boundaries depend on their parent boundaries being hydrated before they can hydrate. Suspense boundaries can hydrate independently from sibling boundaries. Events on a boundary before it's hydrated will cause the boundary to hydrate at 
a higher priority than neighboring boundaries. If the code for the boundary is ready then it will hydrate synchronously in the capture phase of the event. Persistent events (`focusin`, `mouseenter`, `dragenter`, `mouseover`, `pointerover`, `gotpointercapture`) will be rebroadcasted using native event dispatch with clones of the original event when their targets hydrate.

>>>>>>> 3baf44a4


### `React.startTransition` {#starttransition}

```js
React.startTransition(callback)
```

TODO: description

> Note:
> 
> TODO: useTransition<|MERGE_RESOLUTION|>--- conflicted
+++ resolved
@@ -373,15 +373,8 @@
 down the actual content and throw away the fallback.
 
 #### `React.Suspense` during hydration
-<<<<<<< HEAD
 Suspense boundaries depend on their parent boundaries being hydrated before they can hydrate, but they can hydrate independently from sibling boundaries. Events on a boundary before its hydrated will cause the boundary to hydrate at 
 a higher priority than neighboring boundaries. [Read more](https://github.com/reactwg/react-18/discussions/130)
-=======
-Suspense boundaries depend on their parent boundaries being hydrated before they can hydrate. Suspense boundaries can hydrate independently from sibling boundaries. Events on a boundary before it's hydrated will cause the boundary to hydrate at 
-a higher priority than neighboring boundaries. If the code for the boundary is ready then it will hydrate synchronously in the capture phase of the event. Persistent events (`focusin`, `mouseenter`, `dragenter`, `mouseover`, `pointerover`, `gotpointercapture`) will be rebroadcasted using native event dispatch with clones of the original event when their targets hydrate.
-
->>>>>>> 3baf44a4
-
 
 ### `React.startTransition` {#starttransition}
 
