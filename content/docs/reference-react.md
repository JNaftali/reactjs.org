---
id: react-api
title: React Top-Level API
layout: docs
category: Reference
permalink: docs/react-api.html
redirect_from:
  - "docs/reference.html"
  - "docs/clone-with-props.html"
  - "docs/top-level-api.html"
  - "docs/top-level-api-ja-JP.html"
  - "docs/top-level-api-ko-KR.html"
  - "docs/top-level-api-zh-CN.html"
---

`React` is the entry point to the React library. If you load React from a `<script>` tag, these top-level APIs are available on the `React` global. If you use ES6 with npm, you can write `import React from 'react'`. If you use ES5 with npm, you can write `var React = require('react')`.

## Overview {#overview}

### Components {#components}

React components let you split the UI into independent, reusable pieces, and think about each piece in isolation. React components can be defined by subclassing `React.Component` or `React.PureComponent`.

 - [`React.Component`](#reactcomponent)
 - [`React.PureComponent`](#reactpurecomponent)

If you don't use ES6 classes, you may use the `create-react-class` module instead. See [Using React without ES6](/docs/react-without-es6.html) for more information.

React components can also be defined as functions which can be wrapped:

- [`React.memo`](#reactmemo)

### Creating React Elements {#creating-react-elements}

We recommend [using JSX](/docs/introducing-jsx.html) to describe what your UI should look like. Each JSX element is just syntactic sugar for calling [`React.createElement()`](#createelement). You will not typically invoke the following methods directly if you are using JSX.

- [`createElement()`](#createelement)
- [`createFactory()`](#createfactory)

See [Using React without JSX](/docs/react-without-jsx.html) for more information.

### Transforming Elements {#transforming-elements}

`React` provides several APIs for manipulating elements:

- [`cloneElement()`](#cloneelement)
- [`isValidElement()`](#isvalidelement)
- [`React.Children`](#reactchildren)

### Fragments {#fragments}

`React` also provides a component for rendering multiple elements without a wrapper.

- [`React.Fragment`](#reactfragment)

### Refs {#refs}

- [`React.createRef`](#reactcreateref)
- [`React.forwardRef`](#reactforwardref)

### Suspense {#suspense}

Suspense lets components "wait" for something before rendering. Today, Suspense only supports one use case: [loading components dynamically with `React.lazy`](/docs/code-splitting.html#reactlazy). In the future, it will support other use cases like data fetching.

- [`React.lazy`](#reactlazy)
- [`React.Suspense`](#reactsuspense)

### Transitions

*Transitions* are a new concurrent feature introduced in React 18. They allow you to mark updates as transitions, which tells React that they can be interrupted and avoid going back to Suspense fallbacks for already visible content.

- [`React.startTransition`](#starttransition)
- [`React.useTransition`](/docs/hooks-reference.html#usetransition)

### Hooks {#hooks}

*Hooks* are a new addition in React 16.8. They let you use state and other React features without writing a class. Hooks have a [dedicated docs section](/docs/hooks-intro.html) and a separate API reference:

- [Basic Hooks](/docs/hooks-reference.html#basic-hooks)
  - [`useState`](/docs/hooks-reference.html#usestate)
  - [`useEffect`](/docs/hooks-reference.html#useeffect)
  - [`useContext`](/docs/hooks-reference.html#usecontext)
- [Additional Hooks](/docs/hooks-reference.html#additional-hooks)
  - [`useReducer`](/docs/hooks-reference.html#usereducer)
  - [`useCallback`](/docs/hooks-reference.html#usecallback)
  - [`useMemo`](/docs/hooks-reference.html#usememo)
  - [`useRef`](/docs/hooks-reference.html#useref)
  - [`useImperativeHandle`](/docs/hooks-reference.html#useimperativehandle)
  - [`useLayoutEffect`](/docs/hooks-reference.html#uselayouteffect)
  - [`useDebugValue`](/docs/hooks-reference.html#usedebugvalue)
  - [`useDeferredValue`](/docs/hooks-reference.html#usedeferredvalue)
  - [`useTransition`](/docs/hooks-reference.html#usetransition)
  - [`useId`](/docs/hooks-reference.html#useid)
- [Library Hooks](/docs/hooks-reference.html#library-hooks)
  - [`useSyncExternalStore`](/docs/hooks-reference.html#usesyncexternalstore)
  - [`useInsertionEffect`](/docs/hooks-reference.html#useinsertioneffect)

* * *

## Reference {#reference}

### `React.Component` {#reactcomponent}

`React.Component` is the base class for React components when they are defined using [ES6 classes](https://developer.mozilla.org/en/docs/Web/JavaScript/Reference/Classes):

```javascript
class Greeting extends React.Component {
  render() {
    return <h1>Hello, {this.props.name}</h1>;
  }
}
```

See the [React.Component API Reference](/docs/react-component.html) for a list of methods and properties related to the base `React.Component` class.

* * *

### `React.PureComponent` {#reactpurecomponent}

`React.PureComponent` is similar to [`React.Component`](#reactcomponent). The difference between them is that [`React.Component`](#reactcomponent) doesn't implement [`shouldComponentUpdate()`](/docs/react-component.html#shouldcomponentupdate), but `React.PureComponent` implements it with a shallow prop and state comparison.

If your React component's `render()` function renders the same result given the same props and state, you can use `React.PureComponent` for a performance boost in some cases.

> Note
>
> `React.PureComponent`'s `shouldComponentUpdate()` only shallowly compares the objects. If these contain complex data structures, it may produce false-negatives for deeper differences. Only extend `PureComponent` when you expect to have simple props and state, or use [`forceUpdate()`](/docs/react-component.html#forceupdate) when you know deep data structures have changed. Or, consider using [immutable objects](https://facebook.github.io/immutable-js/) to facilitate fast comparisons of nested data.
>
> Furthermore, `React.PureComponent`'s `shouldComponentUpdate()` skips prop updates for the whole component subtree. Make sure all the children components are also "pure".

* * *

### `React.memo` {#reactmemo}

```javascript
const MyComponent = React.memo(function MyComponent(props) {
  /* render using props */
});
```

`React.memo` is a [higher order component](/docs/higher-order-components.html).

If your component renders the same result given the same props, you can wrap it in a call to `React.memo` for a performance boost in some cases by memoizing the result. This means that React will skip rendering the component, and reuse the last rendered result.

`React.memo` only checks for prop changes. If your function component wrapped in `React.memo` has a [`useState`](/docs/hooks-state.html), [`useReducer`](/docs/hooks-reference.html#usereducer) or [`useContext`](/docs/hooks-reference.html#usecontext) Hook in its implementation, it will still rerender when state or context change.

By default it will only shallowly compare complex objects in the props object. If you want control over the comparison, you can also provide a custom comparison function as the second argument.

```javascript
function MyComponent(props) {
  /* render using props */
}
function areEqual(prevProps, nextProps) {
  /*
  return true if passing nextProps to render would return
  the same result as passing prevProps to render,
  otherwise return false
  */
}
export default React.memo(MyComponent, areEqual);
```

This method only exists as a **[performance optimization](/docs/optimizing-performance.html).** Do not rely on it to "prevent" a render, as this can lead to bugs.

> Note
>
> Unlike the [`shouldComponentUpdate()`](/docs/react-component.html#shouldcomponentupdate) method on class components, the `areEqual` function returns `true` if the props are equal and `false` if the props are not equal. This is the inverse from `shouldComponentUpdate`.

* * *

### `createElement()` {#createelement}

```javascript
React.createElement(
  type,
  [props],
  [...children]
)
```

Create and return a new [React element](/docs/rendering-elements.html) of the given type. The type argument can be either a tag name string (such as `'div'` or `'span'`), a [React component](/docs/components-and-props.html) type (a class or a function), or a [React fragment](#reactfragment) type.

Code written with [JSX](/docs/introducing-jsx.html) will be converted to use `React.createElement()`. You will not typically invoke `React.createElement()` directly if you are using JSX. See [React Without JSX](/docs/react-without-jsx.html) to learn more.

* * *

### `cloneElement()` {#cloneelement}

```
React.cloneElement(
  element,
  [config],
  [...children]
)
```

Clone and return a new React element using `element` as the starting point. `config` should contain all new props, `key`, or `ref`. The resulting element will have the original element's props with the new props merged in shallowly. New children will replace existing children. `key` and `ref` from the original element will be preserved if no `key` and `ref` present in the `config`.

`React.cloneElement()` is almost equivalent to:

```js
<element.type {...element.props} {...props}>{children}</element.type>
```

However, it also preserves `ref`s. This means that if you get a child with a `ref` on it, you won't accidentally steal it from your ancestor. You will get the same `ref` attached to your new element. The new `ref` or `key` will replace old ones if present.

This API was introduced as a replacement of the deprecated `React.addons.cloneWithProps()`.

* * *

### `createFactory()` {#createfactory}

```javascript
React.createFactory(type)
```

Return a function that produces React elements of a given type. Like [`React.createElement()`](#createelement), the type argument can be either a tag name string (such as `'div'` or `'span'`), a [React component](/docs/components-and-props.html) type (a class or a function), or a [React fragment](#reactfragment) type.

This helper is considered legacy, and we encourage you to either use JSX or use `React.createElement()` directly instead.

You will not typically invoke `React.createFactory()` directly if you are using JSX. See [React Without JSX](/docs/react-without-jsx.html) to learn more.

* * *

### `isValidElement()` {#isvalidelement}

```javascript
React.isValidElement(object)
```

Verifies the object is a React element. Returns `true` or `false`.

* * *

### `React.Children` {#reactchildren}

`React.Children` provides utilities for dealing with the `this.props.children` opaque data structure.

#### `React.Children.map` {#reactchildrenmap}

```javascript
React.Children.map(children, function[(thisArg)])
```

Invokes a function on every immediate child contained within `children` with `this` set to `thisArg`. If `children` is an array it will be traversed and the function will be called for each child in the array. If children is `null` or `undefined`, this method will return `null` or `undefined` rather than an array.

> Note
>
> If `children` is a `Fragment` it will be treated as a single child and not traversed.

#### `React.Children.forEach` {#reactchildrenforeach}

```javascript
React.Children.forEach(children, function[(thisArg)])
```

Like [`React.Children.map()`](#reactchildrenmap) but does not return an array.

#### `React.Children.count` {#reactchildrencount}

```javascript
React.Children.count(children)
```

Returns the total number of components in `children`, equal to the number of times that a callback passed to `map` or `forEach` would be invoked.

#### `React.Children.only` {#reactchildrenonly}

```javascript
React.Children.only(children)
```

Verifies that `children` has only one child (a React element) and returns it. Otherwise this method throws an error.

> Note:
>
>`React.Children.only()` does not accept the return value of [`React.Children.map()`](#reactchildrenmap) because it is an array rather than a React element.

#### `React.Children.toArray` {#reactchildrentoarray}

```javascript
React.Children.toArray(children)
```

Returns the `children` opaque data structure as a flat array with keys assigned to each child. Useful if you want to manipulate collections of children in your render methods, especially if you want to reorder or slice `this.props.children` before passing it down.

> Note:
>
> `React.Children.toArray()` changes keys to preserve the semantics of nested arrays when flattening lists of children. That is, `toArray` prefixes each key in the returned array so that each element's key is scoped to the input array containing it.

* * *

### `React.Fragment` {#reactfragment}

The `React.Fragment` component lets you return multiple elements in a `render()` method without creating an additional DOM element:

```javascript
render() {
  return (
    <React.Fragment>
      Some text.
      <h2>A heading</h2>
    </React.Fragment>
  );
}
```

You can also use it with the shorthand `<></>` syntax. For more information, see [React v16.2.0: Improved Support for Fragments](/blog/2017/11/28/react-v16.2.0-fragment-support.html).


### `React.createRef` {#reactcreateref}

`React.createRef` creates a [ref](/docs/refs-and-the-dom.html) that can be attached to React elements via the ref attribute.
`embed:16-3-release-blog-post/create-ref-example.js`

### `React.forwardRef` {#reactforwardref}

`React.forwardRef` creates a React component that forwards the [ref](/docs/refs-and-the-dom.html) attribute it receives to another component below in the tree. This technique is not very common but is particularly useful in two scenarios:

* [Forwarding refs to DOM components](/docs/forwarding-refs.html#forwarding-refs-to-dom-components)
* [Forwarding refs in higher-order-components](/docs/forwarding-refs.html#forwarding-refs-in-higher-order-components)

`React.forwardRef` accepts a rendering function as an argument. React will call this function with `props` and `ref` as two arguments. This function should return a React node.

`embed:reference-react-forward-ref.js`

In the above example, React passes a `ref` given to `<FancyButton ref={ref}>` element as a second argument to the rendering function inside the `React.forwardRef` call. This rendering function passes the `ref` to the `<button ref={ref}>` element.

As a result, after React attaches the ref, `ref.current` will point directly to the `<button>` DOM element instance.

For more information, see [forwarding refs](/docs/forwarding-refs.html).

### `React.lazy` {#reactlazy}

`React.lazy()` lets you define a component that is loaded dynamically. This helps reduce the bundle size to delay loading components that aren't used during the initial render.

You can learn how to use it from our [code splitting documentation](/docs/code-splitting.html#reactlazy). You might also want to check out [this article](https://medium.com/@pomber/lazy-loading-and-preloading-components-in-react-16-6-804de091c82d) explaining how to use it in more detail.

```js
// This component is loaded dynamically
const SomeComponent = React.lazy(() => import('./SomeComponent'));
```

Note that rendering `lazy` components requires that there's a `<React.Suspense>` component higher in the rendering tree. This is how you specify a loading indicator.

### `React.Suspense` {#reactsuspense}

`React.Suspense` lets you specify the loading indicator in case some components in the tree below it are not yet ready to render. Today, lazy loading components is the **only** use case supported by `<React.Suspense>`:

```js
// This component is loaded dynamically
const OtherComponent = React.lazy(() => import('./OtherComponent'));

function MyComponent() {
  return (
    // Displays <Spinner> until OtherComponent loads
    <React.Suspense fallback={<Spinner />}>
      <div>
        <OtherComponent />
      </div>
    </React.Suspense>
  );
}
```

It is documented in our [code splitting guide](/docs/code-splitting.html#reactlazy). Note that `lazy` components can be deep inside the `Suspense` tree -- it doesn't have to wrap every one of them. The best practice is to place `<Suspense>` where you want to see a loading indicator, but to use `lazy()` wherever you want to do code splitting.

While this is not supported today, in the future we plan to let `Suspense` handle more scenarios such as data fetching. You can read about this in [our roadmap](/blog/2018/11/27/react-16-roadmap.html).

<<<<<<< HEAD
#### `React.Suspense` in SSR
During SSR trees wrapped in Suspense are rendered synchronously as deeply as possible. If the boundary never suspends 
then the tree renders as though the boundary were never there. If a component does suspend then we schedule a low 
priority task to render the fallback instead. If the component unsuspends before we flush the fallback then we send 
down the actual content and throw away the fallback.

#### `React.Suspense` during hydration
Suspense boundaries depend on their parent boundaries being hydrated before they can hydrate. Suspense boundaries can hydrate independently from sibling boundaries. Events on a boundary before it's hydrated will cause the boundary to hydrate at 
a higher priority than neighboring boundaries. If the code for the boundary is ready then it will hydrate synchronously in the capture phase of the event. Persistent events (`focusin`, `mouseenter`, `dragenter`, `mouseover`, `pointerover`, `gotpointercapture`) will be rebroadcasted using native event dispatch with clones of the original event when their targets hydrate.



=======
>>>>>>> 36114959
### `React.startTransition` {#starttransition}

```js
React.startTransition(callback)
```

TODO: description

> Note:
> 
> TODO: useTransition<|MERGE_RESOLUTION|>--- conflicted
+++ resolved
@@ -366,7 +366,6 @@
 
 While this is not supported today, in the future we plan to let `Suspense` handle more scenarios such as data fetching. You can read about this in [our roadmap](/blog/2018/11/27/react-16-roadmap.html).
 
-<<<<<<< HEAD
 #### `React.Suspense` in SSR
 During SSR trees wrapped in Suspense are rendered synchronously as deeply as possible. If the boundary never suspends 
 then the tree renders as though the boundary were never there. If a component does suspend then we schedule a low 
@@ -379,8 +378,6 @@
 
 
 
-=======
->>>>>>> 36114959
 ### `React.startTransition` {#starttransition}
 
 ```js
